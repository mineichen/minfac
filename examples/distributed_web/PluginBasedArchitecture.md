--- conflicted
+++ resolved
@@ -7,8 +7,8 @@
 
 Following this advice, folders should be named after domain functionality like /cart/add rather than technical descriptions like /persister/cart. Plugin based architecture takes this approach one step further and introduces a dedicated plugin project per feature group. If these projects are integrated as dynamic libraries, features and platform can be released independently as long as everything is built with the same RUSTC version ([Rust does not have a stable ABI](https://people.gnome.org/~federico/blog/rust-stable-abi.html)). Beside features, cross cutting concerns like database access, http-routes, logging or running background tasks could be implemented as reusable plugins too. 
 
-Using a plugin architecture...
- - helps decoupling features from the infrastructure. Files which e.g. know about all http routes or all database migrations violate the [open closed principle](https://en.wikipedia.org/wiki/Open%E2%80%93closed_principle)
+Using a plugin architecture, 
+ - Reduces coupling of features to the infrastructure. Files which e.g. know about all http routes or all database migrations violate the [open closed principle](https://de.wikipedia.org/wiki/Open-Closed-Prinzip)
  - allows extensions to be installed on demand to safe space for unused functionality or to protect licensed features
  - makes a rebuild of the entire executable obsolete. This results in significantly faster compile times. See experiment bellow.
  - allows sharing infallible interfaces. In contrast, microservices usually communicate over a network which adds performance overhead and forces callers to handle potential communicaion errors and therefore increases the overall complexity.
@@ -35,10 +35,10 @@
 
 This is why I recently released the first version of [minfac](https://crates.io/crates/minfac) on crates.io. Not only does it provide the mentioned features, but it also eliminates weaknesses frequently stumbled on in other languages like [scope validation](https://docs.microsoft.com/en-us/aspnet/core/fundamentals/dependency-injection?view=aspnetcore-5.0#scope-validation). 
 
-IOC containers solve both challenges of linking implementations of services and service discovery in one thin layer. The following section intends to give a rough overview without going too much into code. 
+IOC containers solve both challenges of linking implementations of services and service discovery in one thin layer. The following section intends to give a rough overview without going into code too much. 
 
 # Implementation in Rust using minfac
-Creating a microframework on top of minfac is straight forward. The following sections illustrate the takeaways when building the [prototype](https://github.com/mineichen/minfac/tree/main/examples/distributed_web). The workspace has the following project structure:
+Creating a microframework on top of minfac is straight forward. The following sections illustrate the takeaways when building the [prototype](https://github.com/mineichen/minfac/tree/main/examples/distributed_web). The workspace has the following structure:
  - raf-core: Core infrastructure. It currently only contains the trait `HostedService` without any implementation. The intent of this trait is explained bellow.
  - raf-sql: Registers a SQLite connection, which can be used by other plugins
  - raf-web: Registers a `HostedService` to run a Webserver. It uses the IOC container to detect routes registered by other plugins.
@@ -73,44 +73,15 @@
 pub trait Executor<'c>: Send + Debug + Sized
 ```
 
-Because of the `Sized` requirement, executors cannot be used as trait objects directly. Instead, I had to define a new trait [`raf_sql::SqliteExecutor`](https://github.com/mineichen/minfac/blob/main/examples/distributed_web/raf-sql/src/lib.rs) which is implemented on sqlx::Executors within raf-sql. If more people want to use executors as trait objects, let me know in the comments so it might make sense to bring it to sqlx. 
+Because of the `Sized` requirement, executors cannot be used as trait objects. Instead, I had to define a new trait [`raf_sql::SqliteExecutor`](https://github.com/mineichen/minfac/blob/main/examples/distributed_web/raf-sql/src/lib.rs) which is implemented on sqlx::Executors within raf-sql. If more people want to use executors as trait objects, let me know in the comments so it might make sense to bring it to sqlx. 
 
 # Compilation time
-<<<<<<< HEAD
 If all code lives in a single project, changes in any code results in recompilation of the entire project. It is therefore common practice to split big projects into multiple subprojects to reduce build time. When features are linked dynamically, not even the runtime executable has to be recompiled. The following [benchmark]{https://github.com/mineichen/minfac/blob/main/examples/distributed_web/readme.md} shows, that changes in a dynamically linked plugins compile in 1.400s while the same project takes 2.143s on average if linked statically, even if there is just a single plugin yet.
-=======
-If all code lives in a single project, changes in any code results in recompilation of the entire project. It is therefore common practice to split big projects into multiple subprojects to reduce build time. When features are even linked dynamically, not eventhe runtime executable has to be recompiled. To demonstrate the improved build times, the following non scientific experiment compares dynamic vs. static linking. Each measurement was taken 8 time by running `time cargo build`:
-
-Hardware: MacBook Pro 2019, 2.6 GHz 6-Core Intel Core i7, 16 GB 2400 MHz DDR4
-```
-rustc --version
-rustc 1.54.0 (a178d0322 2021-07-26)
-```
-Compile your project and just change any `println!()` argument within the plugin between each run:  
-1.326, 1.305, 1.363, 1.307, 1.581, 1.597, 1.448, 1.271 -> 1.400 avg. 
-
-Add a reference from `runtime` to `todo` in Cargo.toml and remove the `crate-type = ["cdylib"]` in `todo`. Call `todo::register(&mut collection);` in the beginning of `runtime/main.rs` and compile the workspace. Change any `println!()` argument within the plugin between each run:  
-2.088, 2.143, 2.114, 2.187, 2.085, 2.086, 2.091, 2.350, 2.013 -> 2.143 agv.
-
-
-As of today, the todo-plugin still includes hyper & tokio, because `hyper::Body` is used for return values of web handlers. However, the experiment of removing this dependency on a separate [branch](https://github.com/mineichen/minfac/tree/remove_hyper_in_plugin/examples/distributed_web) showed no significant effects on build times.
-
-Without hyper, unlinked:  
-1.291, 1.319, 1.305, 1.447, 1.431, 1.388, 1.315, 1.312 -> 1.351 avg.
-
-Without hyper, linked:  
-2.401, 1.990, 2.172, 2.366, 1.970, 2.057, 2.304, 2.213 -> 2.184 avg
-
-The size of a release libtodo.dylib compiled with `cargo build --release` changed from 788’272 to only 682’576 bytes. For my projects, these numbers are not significant enough to justify the increased complexity.
->>>>>>> 483be30a
 
 # Summary
 A plugin based architecture can easily be implemented in Rust using [minfac](https://crates.io/crates/minfac). 
-- It would be great to have the tooling to share library dependencies like tokio as dynamic libraries among plugins so the runtime wouldn't need to link plugins which e.g. require tokio statically
+- It would be great to have the tooling to share library dependencies like tokio as dynamic libraries among plugins so the runtime wouldn't need to be linked statically. 
 - Even in a project with a single plugin, dynamic linking dropped compile time by 38%
 
 If you'd like to read more about plugin based architectures in Rust, please give a thumbs up. If there is enough demand, I'd like to write a series with step-by-step explanation. 
-
-I'm currently looking for a Job as a Rust developer in Switzerland or remote. If your team is looking for a passionate developer, I'd very much appreciate if you'd consider me for that position.
-
-If you liked this post, you might be interested in my previous article about [Writing a better Line Iterator in Rust](https://dev.to/mineichen/writing-a-better-line-iterator-in-rust-443m) +I'm currently looking for a Job as a Rust developer in Switzerland or remote. If your team is looking for a passionate developer, I'd very much appreciate if you'd consider me for that position.